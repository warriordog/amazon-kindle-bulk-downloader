--- conflicted
+++ resolved
@@ -9,7 +9,7 @@
 import { hideBin } from "yargs/helpers";
 import { ProgressBars } from "./ProgressBars";
 import { getCredentials } from "./credentials";
-import { fetchJson, throwingFetch } from "./networking";
+import { fetchJson } from "./networking";
 import type { DownloadViaUSBResponse } from "./types/DownloadViaUSBResponse";
 import type { GetContentOwnershipDataResponse } from "./types/GetContentOwnershipData";
 import type { ContentItem } from "./types/GetContentOwnershipData";
@@ -362,22 +362,7 @@
   const safeFileName = sanitize(book.title);
   const progressBar = progressBars.create(safeFileName);
   const downloadURL = await getDownloadUrl(auth, device, book, options);
-
-<<<<<<< HEAD
-  const downloadsDir = path.join(__dirname, "../downloads");
-  fs.mkdir(downloadsDir, { recursive: true });
-=======
-  if (downloadURL.includes("/error")) {
-    throw new Error("No valid download URL found");
-  }
-
-  const rawResponse = await throwingFetch(downloadURL, {
-    headers: { Cookie: auth.cookie },
-  });
-  const { response, totalSize } = observeResponse(rawResponse, {
-    onUpdate: (progress) => progressBar.update(totalSize, progress),
-  });
->>>>>>> 0ff04ac0
+  const downloadsDir = path.join(__dirname, "downloads");
 
   const dl = await shouldDownloadFile(
     downloadsDir,
@@ -393,7 +378,6 @@
     if (!rawResponse.ok) {
       throw new Error(`${rawResponse.status}: ${rawResponse.statusText}`);
     }
-
     const { response, totalSize } = observeResponse(rawResponse, {
       onUpdate: (progress) => progressBar.update(totalSize, progress),
     });
